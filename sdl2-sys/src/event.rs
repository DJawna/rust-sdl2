--- conflicted
+++ resolved
@@ -100,11 +100,7 @@
     pub _type: uint32_t,
     pub timestamp: uint32_t,
     pub windowID: uint32_t,
-<<<<<<< HEAD
-    pub text: [c_char; 32],
-=======
     pub text: [c_char; 32usize],
->>>>>>> 0d121125
     pub start: int32_t,
     pub length: int32_t,
 }
@@ -115,11 +111,7 @@
     pub _type: uint32_t,
     pub timestamp: uint32_t,
     pub windowID: uint32_t,
-<<<<<<< HEAD
-    pub text: [c_char; 32],
-=======
     pub text: [c_char; 32usize],
->>>>>>> 0d121125
 }
 
 #[derive(Copy, Clone)]
@@ -341,11 +333,7 @@
 #[allow(missing_copy_implementations)]
 #[repr(C)]
 pub struct SDL_Event {
-<<<<<<< HEAD
-    pub data: [uint8_t; 56],
-=======
     pub data: [uint8_t; 56usize],
->>>>>>> 0d121125
 }
 
 impl SDL_Event {
