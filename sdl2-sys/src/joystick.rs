use libc::{c_int, c_char, c_void, int32_t, int16_t, int8_t, uint8_t};

pub type SDL_bool = c_int;

pub type SDL_Joystick = c_void;

#[allow(dead_code)]
#[derive(Copy, Clone)]
#[repr(C)]
pub struct SDL_JoystickGUID {
<<<<<<< HEAD
    pub data: [uint8_t; 16],
=======
    pub data: [uint8_t; 16usize],
>>>>>>> 0d121125
}

extern "C" {
    pub fn SDL_NumJoysticks() -> c_int;
    pub fn SDL_JoystickNameForIndex(device_index: c_int) -> *const c_char;
    pub fn SDL_JoystickOpen(device_index: c_int) -> *const SDL_Joystick;
    pub fn SDL_JoystickName(joystick: *const SDL_Joystick) -> *const c_char;
    pub fn SDL_JoystickGetDeviceGUID(device_index: c_int) ->
              SDL_JoystickGUID;
    pub fn SDL_JoystickGetGUID(joystick: *const SDL_Joystick) ->
              SDL_JoystickGUID;
    pub fn SDL_JoystickGetGUIDString(guid: SDL_JoystickGUID,
                                           pszGUID: *const c_char, cbGUID: c_int);
    pub fn SDL_JoystickGetGUIDFromString(pchGUID: *const c_char) ->
              SDL_JoystickGUID;
    pub fn SDL_JoystickGetAttached(joystick: *const SDL_Joystick) -> SDL_bool;
    pub fn SDL_JoystickInstanceID(joystick: *const SDL_Joystick) -> int32_t;
    pub fn SDL_JoystickNumAxes(joystick: *const SDL_Joystick) -> c_int;
    pub fn SDL_JoystickNumBalls(joystick: *const SDL_Joystick) -> c_int;
    pub fn SDL_JoystickNumHats(joystick: *const SDL_Joystick) -> c_int;
    pub fn SDL_JoystickNumButtons(joystick: *const SDL_Joystick) -> c_int;
    pub fn SDL_JoystickUpdate();
    pub fn SDL_JoystickEventState(state: c_int) -> c_int;
    pub fn SDL_JoystickGetAxis(joystick: *const SDL_Joystick, axis: c_int) ->
              int16_t;
    pub fn SDL_JoystickGetHat(joystick: *const SDL_Joystick, hat: c_int) ->
              int8_t;
    pub fn SDL_JoystickGetBall(joystick: *const SDL_Joystick, ball: c_int,
                                     dx: *const c_int, dy: *const c_int) -> c_int;
    pub fn SDL_JoystickGetButton(joystick: *const SDL_Joystick, button: c_int)
              -> uint8_t;
    pub fn SDL_JoystickClose(joystick: *const SDL_Joystick);
}<|MERGE_RESOLUTION|>--- conflicted
+++ resolved
@@ -8,11 +8,7 @@
 #[derive(Copy, Clone)]
 #[repr(C)]
 pub struct SDL_JoystickGUID {
-<<<<<<< HEAD
-    pub data: [uint8_t; 16],
-=======
     pub data: [uint8_t; 16usize],
->>>>>>> 0d121125
 }
 
 extern "C" {
